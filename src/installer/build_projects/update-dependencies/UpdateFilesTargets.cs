--- conflicted
+++ resolved
@@ -33,10 +33,7 @@
 
             dependencyInfos.Add(CreateDependencyInfo("CoreFx", Config.Instance.CoreFxVersionUrl).Result);
             dependencyInfos.Add(CreateDependencyInfo("CoreClr", Config.Instance.CoreClrVersionUrl).Result);
-<<<<<<< HEAD
-=======
             dependencyInfos.Add(CreateDependencyInfo("Roslyn", Config.Instance.RoslynVersionUrl).Result);
->>>>>>> 35b85d98
 
             return c.Success();
         }
