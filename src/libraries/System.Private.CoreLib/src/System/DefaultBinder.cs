// Licensed to the .NET Foundation under one or more agreements.
// The .NET Foundation licenses this file to you under the MIT license.
// See the LICENSE file in the project root for more information.

#nullable enable
using System.Reflection;
using System.Diagnostics;
using CultureInfo = System.Globalization.CultureInfo;

namespace System
{
#if CORERT
    public sealed
#else
    internal
#endif
    partial class DefaultBinder : Binder
    {
        // This method is passed a set of methods and must choose the best
        // fit.  The methods all have the same number of arguments and the object
        // array args.  On exit, this method will choice the best fit method
        // and coerce the args to match that method.  By match, we mean all primitive
        // arguments are exact matchs and all object arguments are exact or subclasses
        // of the target.  If the target OR is an interface, the object must implement
        // that interface.  There are a couple of exceptions
        // thrown when a method cannot be returned.  If no method matchs the args and
        // ArgumentException is thrown.  If multiple methods match the args then 
        // an AmbiguousMatchException is thrown.
        // 
        // The most specific match will be selected.  
        // 
        public sealed override MethodBase BindToMethod(
            BindingFlags bindingAttr, MethodBase[] match, ref object?[] args,
            ParameterModifier[]? modifiers, CultureInfo? cultureInfo, string[]? names, out object? state)
        {
            if (match == null || match.Length == 0)
                throw new ArgumentException(SR.Arg_EmptyArray, nameof(match));

            MethodBase?[] candidates = (MethodBase[])match.Clone();

            int i;
            int j;

            state = null;

#region Map named parameters to candidate parameter positions
            // We are creating an paramOrder array to act as a mapping
            //  between the order of the args and the actual order of the
            //  parameters in the method.  This order may differ because
            //  named parameters (names) may change the order.  If names
            //  is not provided, then we assume the default mapping (0,1,...)
            int[][] paramOrder = new int[candidates.Length][];

            for (i = 0; i < candidates.Length; i++)
            {
                ParameterInfo[] par = candidates[i]!.GetParametersNoCopy();

                // args.Length + 1 takes into account the possibility of a last paramArray that can be omitted
                paramOrder[i] = new int[(par.Length > args.Length) ? par.Length : args.Length];

                if (names == null)
                {
                    // Default mapping
                    for (j = 0; j < args.Length; j++)
                        paramOrder[i][j] = j;
                }
                else
                {
                    // Named parameters, reorder the mapping.  If CreateParamOrder fails, it means that the method
                    // doesn't have a name that matchs one of the named parameters so we don't consider it any further.
                    if (!CreateParamOrder(paramOrder[i], par, names))
                        candidates[i] = null;
                }
            }
#endregion

            Type[] paramArrayTypes = new Type[candidates.Length];

            Type[] argTypes = new Type[args.Length];

#region Cache the type of the provided arguments
            // object that contain a null are treated as if they were typeless (but match either object 
            // references or value classes).  We mark this condition by placing a null in the argTypes array.
            for (i = 0; i < args.Length; i++)
            {
                if (args[i] != null)
                {
                    argTypes[i] = args[i]!.GetType(); //TODO-NULLABLE https://github.com/dotnet/csharplang/issues/2388
                }
            }
#endregion


            // Find the method that matches...
            int CurIdx = 0;
            bool defaultValueBinding = ((bindingAttr & BindingFlags.OptionalParamBinding) != 0);

            Type? paramArrayType;

#region Filter methods by parameter count and type
            for (i = 0; i < candidates.Length; i++)
            {
                paramArrayType = null;

                // If we have named parameters then we may have a hole in the candidates array.
                if (candidates[i] == null)
                    continue;

                // Validate the parameters.
                ParameterInfo[] par = candidates[i]!.GetParametersNoCopy(); // TODO-NULLABLE: https://github.com/dotnet/roslyn/issues/34644

#region Match method by parameter count
                if (par.Length == 0)
                {
#region No formal parameters
                    if (args.Length != 0)
                    {
                        if ((candidates[i]!.CallingConvention & CallingConventions.VarArgs) == 0) // TODO-NULLABLE: https://github.com/dotnet/roslyn/issues/34644
                            continue;
                    }

                    // This is a valid routine so we move it up the candidates list.
                    paramOrder[CurIdx] = paramOrder[i];
                    candidates[CurIdx++] = candidates[i];

                    continue;
#endregion
                }
                else if (par.Length > args.Length)
                {
#region Shortage of provided parameters
                    // If the number of parameters is greater than the number of args then 
                    // we are in the situation were we may be using default values.
                    for (j = args.Length; j < par.Length - 1; j++)
                    {
                        if (par[j].DefaultValue == System.DBNull.Value)
                            break;
                    }

                    if (j != par.Length - 1)
                        continue;

                    if (par[j].DefaultValue == System.DBNull.Value)
                    {
                        if (!par[j].ParameterType.IsArray)
                            continue;

                        if (!par[j].IsDefined(typeof(ParamArrayAttribute), true))
                            continue;

                        paramArrayType = par[j].ParameterType.GetElementType();
                    }
#endregion
                }
                else if (par.Length < args.Length)
                {
#region Excess provided parameters
                    // test for the ParamArray case
                    int lastArgPos = par.Length - 1;

                    if (!par[lastArgPos].ParameterType.IsArray)
                        continue;

                    if (!par[lastArgPos].IsDefined(typeof(ParamArrayAttribute), true))
                        continue;

                    if (paramOrder[i][lastArgPos] != lastArgPos)
                        continue;

                    paramArrayType = par[lastArgPos].ParameterType.GetElementType();
#endregion
                }
                else
                {
#region Test for paramArray, save paramArray type
                    int lastArgPos = par.Length - 1;

                    if (par[lastArgPos].ParameterType.IsArray
                        && par[lastArgPos].IsDefined(typeof(ParamArrayAttribute), true)
                        && paramOrder[i][lastArgPos] == lastArgPos)
                    {
                        if (!par[lastArgPos].ParameterType.IsAssignableFrom(argTypes[lastArgPos]))
                            paramArrayType = par[lastArgPos].ParameterType.GetElementType();
                    }
#endregion
                }
#endregion

                Type pCls;
                int argsToCheck = (paramArrayType != null) ? par.Length - 1 : args.Length;

#region Match method by parameter type
                for (j = 0; j < argsToCheck; j++)
                {
#region Classic argument coersion checks
                    // get the formal type
                    pCls = par[j].ParameterType;

                    if (pCls.IsByRef)
                        pCls = pCls.GetElementType()!;

                    // the type is the same
                    if (pCls == argTypes[paramOrder[i][j]])
                        continue;

                    // a default value is available
                    if (defaultValueBinding && args[paramOrder[i][j]] == Type.Missing)
                        continue;

                    // the argument was null, so it matches with everything
                    if (args[paramOrder[i][j]] == null)
                        continue;

                    // the type is Object, so it will match everything
                    if (pCls == typeof(object))
                        continue;

                    // now do a "classic" type check
                    if (pCls.IsPrimitive)
                    {
<<<<<<< HEAD
                        if (argTypes[paramOrder[i][j]] == null || !CanChangePrimitiveObjectToType(args[paramOrder[i][j]]!, pCls)) //TODO-NULLABLE https://github.com/dotnet/csharplang/issues/2388
=======
                        if (argTypes[paramOrder[i][j]] == null || !CanChangePrimitive(args[paramOrder[i][j]].GetType(), pCls))
>>>>>>> 89ffa70d
                        {
                            break;
                        }
                    }
                    else
                    {
                        if (argTypes[paramOrder[i][j]] == null)
                            continue;

                        if (!pCls.IsAssignableFrom(argTypes[paramOrder[i][j]]))
                        {
                            if (argTypes[paramOrder[i][j]].IsCOMObject)
                            {
                                if (pCls.IsInstanceOfType(args[paramOrder[i][j]]))
                                    continue;
                            }
                            break;
                        }
                    }
#endregion
                }

                if (paramArrayType != null && j == par.Length - 1)
                {
#region Check that excess arguments can be placed in the param array
                    for (; j < args.Length; j++)
                    {
                        if (paramArrayType.IsPrimitive)
                        {
<<<<<<< HEAD
                            if (argTypes[j] == null || !CanChangePrimitiveObjectToType(args[j]!, paramArrayType)) //TODO-NULLABLE https://github.com/dotnet/csharplang/issues/2388
=======
                            if (argTypes[j] == null || !CanChangePrimitive(args[j]?.GetType(), paramArrayType))
>>>>>>> 89ffa70d
                                break;
                        }
                        else
                        {
                            if (argTypes[j] == null)
                                continue;

                            if (!paramArrayType.IsAssignableFrom(argTypes[j]))
                            {
                                if (argTypes[j].IsCOMObject)
                                {
                                    if (paramArrayType.IsInstanceOfType(args[j]))
                                        continue;
                                }

                                break;
                            }
                        }
                    }
#endregion
                }
#endregion

                if (j == args.Length)
                {
#region This is a valid routine so we move it up the candidates list
                    paramOrder[CurIdx] = paramOrder[i];
                    paramArrayTypes[CurIdx] = paramArrayType!;
                    candidates[CurIdx++] = candidates[i];
#endregion
                }
            }
#endregion

            // If we didn't find a method 
            if (CurIdx == 0)
                throw new MissingMethodException(SR.MissingMember);

            if (CurIdx == 1)
            {
#region Found only one method
                if (names != null)
                {
                    state = new BinderState((int[])paramOrder[0].Clone(), args.Length, paramArrayTypes[0] != null);
                    ReorderParams(paramOrder[0], args);
                }

                // If the parameters and the args are not the same length or there is a paramArray
                //  then we need to create a argument array.
                ParameterInfo[] parms = candidates[0]!.GetParametersNoCopy();

                if (parms.Length == args.Length)
                {
                    if (paramArrayTypes[0] != null)
                    {
                        object[] objs = new object[parms.Length];
                        int lastPos = parms.Length - 1;
                        Array.Copy(args, 0, objs, 0, lastPos);
                        objs[lastPos] = Array.CreateInstance(paramArrayTypes[0], 1);
                        ((Array)objs[lastPos]).SetValue(args[lastPos], 0);
                        args = objs;
                    }
                }
                else if (parms.Length > args.Length)
                {
                    object?[] objs = new object[parms.Length];

                    for (i = 0; i < args.Length; i++)
                        objs[i] = args[i];

                    for (; i < parms.Length - 1; i++)
                        objs[i] = parms[i].DefaultValue;

                    if (paramArrayTypes[0] != null)
                        objs[i] = Array.CreateInstance(paramArrayTypes[0], 0); // create an empty array for the 

                    else
                        objs[i] = parms[i].DefaultValue;

                    args = objs;
                }
                else
                {
                    if ((candidates[0]!.CallingConvention & CallingConventions.VarArgs) == 0)
                    {
                        object[] objs = new object[parms.Length];
                        int paramArrayPos = parms.Length - 1;
                        Array.Copy(args, 0, objs, 0, paramArrayPos);
                        objs[paramArrayPos] = Array.CreateInstance(paramArrayTypes[0], args.Length - paramArrayPos);
                        Array.Copy(args, paramArrayPos, (System.Array)objs[paramArrayPos], 0, args.Length - paramArrayPos);
                        args = objs;
                    }
                }
#endregion

                return candidates[0]!;
            }

            int currentMin = 0;
            bool ambig = false;
            for (i = 1; i < CurIdx; i++)
            {
#region Walk all of the methods looking the most specific method to invoke
                int newMin = FindMostSpecificMethod(candidates[currentMin]!, paramOrder[currentMin], paramArrayTypes[currentMin],
                                                    candidates[i]!, paramOrder[i], paramArrayTypes[i], argTypes, args);

                if (newMin == 0)
                {
                    ambig = true;
                }
                else if (newMin == 2)
                {
                    currentMin = i;
                    ambig = false;
                }
#endregion
            }

            if (ambig)
                throw new AmbiguousMatchException(SR.Arg_AmbiguousMatchException);

            // Reorder (if needed)
            if (names != null)
            {
                state = new BinderState((int[])paramOrder[currentMin].Clone(), args.Length, paramArrayTypes[currentMin] != null);
                ReorderParams(paramOrder[currentMin], args);
            }

            // If the parameters and the args are not the same length or there is a paramArray
            //  then we need to create a argument array.
            ParameterInfo[] parameters = candidates[currentMin]!.GetParametersNoCopy();
            if (parameters.Length == args.Length)
            {
                if (paramArrayTypes[currentMin] != null)
                {
                    object[] objs = new object[parameters.Length];
                    int lastPos = parameters.Length - 1;
                    Array.Copy(args, 0, objs, 0, lastPos);
                    objs[lastPos] = Array.CreateInstance(paramArrayTypes[currentMin], 1);
                    ((Array)objs[lastPos]).SetValue(args[lastPos], 0);
                    args = objs;
                }
            }
            else if (parameters.Length > args.Length)
            {
                object?[] objs = new object[parameters.Length];

                for (i = 0; i < args.Length; i++)
                    objs[i] = args[i];

                for (; i < parameters.Length - 1; i++)
                    objs[i] = parameters[i].DefaultValue;

                if (paramArrayTypes[currentMin] != null)
                {
                    objs[i] = Array.CreateInstance(paramArrayTypes[currentMin], 0);
                }
                else
                {
                    objs[i] = parameters[i].DefaultValue;
                }

                args = objs;
            }
            else
            {
                if ((candidates[currentMin]!.CallingConvention & CallingConventions.VarArgs) == 0)
                {
                    object[] objs = new object[parameters.Length];
                    int paramArrayPos = parameters.Length - 1;
                    Array.Copy(args, 0, objs, 0, paramArrayPos);
                    objs[paramArrayPos] = Array.CreateInstance(paramArrayTypes[currentMin], args.Length - paramArrayPos);
                    Array.Copy(args, paramArrayPos, (System.Array)objs[paramArrayPos], 0, args.Length - paramArrayPos);
                    args = objs;
                }
            }

            return candidates[currentMin]!;
        }


        // Given a set of fields that match the base criteria, select a field.
        // if value is null then we have no way to select a field
        public sealed override FieldInfo BindToField(BindingFlags bindingAttr, FieldInfo[] match, object value, CultureInfo? cultureInfo)
        {
            if (match == null)
            {
                throw new ArgumentNullException(nameof(match));
            }

            int i;
            // Find the method that match...
            int CurIdx = 0;

            Type valueType;

            FieldInfo[] candidates = (FieldInfo[])match.Clone();

            // If we are a FieldSet, then use the value's type to disambiguate
            if ((bindingAttr & BindingFlags.SetField) != 0)
            {
                valueType = value.GetType();

                for (i = 0; i < candidates.Length; i++)
                {
                    Type pCls = candidates[i].FieldType;
                    if (pCls == valueType)
                    {
                        candidates[CurIdx++] = candidates[i];
                        continue;
                    }
                    if (value == Empty.Value)
                    {
                        // the object passed in was null which would match any non primitive non value type
                        if (pCls.IsClass)
                        {
                            candidates[CurIdx++] = candidates[i];
                            continue;
                        }
                    }
                    if (pCls == typeof(object))
                    {
                        candidates[CurIdx++] = candidates[i];
                        continue;
                    }
                    if (pCls.IsPrimitive)
                    {
                        if (CanChangePrimitive(valueType, pCls))
                        {
                            candidates[CurIdx++] = candidates[i];
                            continue;
                        }
                    }
                    else
                    {
                        if (pCls.IsAssignableFrom(valueType))
                        {
                            candidates[CurIdx++] = candidates[i];
                            continue;
                        }
                    }
                }
                if (CurIdx == 0)
                    throw new MissingFieldException(SR.MissingField);
                if (CurIdx == 1)
                    return candidates[0];
            }

            // Walk all of the methods looking the most specific method to invoke
            int currentMin = 0;
            bool ambig = false;
            for (i = 1; i < CurIdx; i++)
            {
                int newMin = FindMostSpecificField(candidates[currentMin], candidates[i]);
                if (newMin == 0)
                    ambig = true;
                else
                {
                    if (newMin == 2)
                    {
                        currentMin = i;
                        ambig = false;
                    }
                }
            }
            if (ambig)
                throw new AmbiguousMatchException(SR.Arg_AmbiguousMatchException);
            return candidates[currentMin];
        }

        // Given a set of methods that match the base criteria, select a method based
        // upon an array of types.  This method should return null if no method matchs
        // the criteria.
        public sealed override MethodBase? SelectMethod(BindingFlags bindingAttr, MethodBase[] match, Type[] types, ParameterModifier[]? modifiers)
        {
            int i;
            int j;

            Type[] realTypes = new Type[types.Length];
            for (i = 0; i < types.Length; i++)
            {
                realTypes[i] = types[i].UnderlyingSystemType;
                if (!(realTypes[i].IsRuntimeImplemented() || realTypes[i] is SignatureType))
                    throw new ArgumentException(SR.Arg_MustBeType, nameof(types));
            }
            types = realTypes;

            // We don't automatically jump out on exact match.
            if (match == null || match.Length == 0)
                throw new ArgumentException(SR.Arg_EmptyArray, nameof(match));

            MethodBase[] candidates = (MethodBase[])match.Clone();

            // Find all the methods that can be described by the types parameter. 
            //  Remove all of them that cannot.
            int CurIdx = 0;
            for (i = 0; i < candidates.Length; i++)
            {
                ParameterInfo[] par = candidates[i].GetParametersNoCopy();
                if (par.Length != types.Length)
                    continue;
                for (j = 0; j < types.Length; j++)
                {
                    Type pCls = par[j].ParameterType;
                    if (types[j].MatchesParameterTypeExactly(par[j]))
                        continue;
                    if (pCls == typeof(object))
                        continue;

                    Type? type = types[j];
                    if (type is SignatureType signatureType)
                    {
                        if (!(candidates[i] is MethodInfo methodInfo))
                            break;
                        type = signatureType.TryResolveAgainstGenericMethod(methodInfo);
                        if (type == null)
                            break;
                    }

                    if (pCls.IsPrimitive)
                    {
                        if (!(type.UnderlyingSystemType.IsRuntimeImplemented()) ||
                            !CanChangePrimitive(type.UnderlyingSystemType, pCls.UnderlyingSystemType))
                            break;
                    }
                    else
                    {
                        if (!pCls.IsAssignableFrom(type))
                            break;
                    }
                }
                if (j == types.Length)
                    candidates[CurIdx++] = candidates[i];
            }
            if (CurIdx == 0)
                return null;
            if (CurIdx == 1)
                return candidates[0];

            // Walk all of the methods looking the most specific method to invoke
            int currentMin = 0;
            bool ambig = false;
            int[] paramOrder = new int[types.Length];
            for (i = 0; i < types.Length; i++)
                paramOrder[i] = i;
            for (i = 1; i < CurIdx; i++)
            {
                int newMin = FindMostSpecificMethod(candidates[currentMin], paramOrder, null, candidates[i], paramOrder, null, types, null);
                if (newMin == 0)
                    ambig = true;
                else
                {
                    if (newMin == 2)
                    {
                        currentMin = i;
                        ambig = false;
                        currentMin = i;
                    }
                }
            }
            if (ambig)
                throw new AmbiguousMatchException(SR.Arg_AmbiguousMatchException);
            return candidates[currentMin];
        }

        // Given a set of properties that match the base criteria, select one.
        public sealed override PropertyInfo? SelectProperty(BindingFlags bindingAttr, PropertyInfo[] match, Type? returnType,
                    Type[]? indexes, ParameterModifier[]? modifiers)
        {
            // Allow a null indexes array. But if it is not null, every element must be non-null as well.
            if (indexes != null)
            {
                foreach (Type index in indexes)
                {
                    if (index == null)
                        throw new ArgumentNullException(nameof(indexes));
                }
            }

            if (match == null || match.Length == 0)
                throw new ArgumentException(SR.Arg_EmptyArray, nameof(match));

            PropertyInfo[] candidates = (PropertyInfo[])match.Clone();

            int i, j = 0;

            // Find all the properties that can be described by type indexes parameter
            int CurIdx = 0;
            int indexesLength = (indexes != null) ? indexes.Length : 0;
            for (i = 0; i < candidates.Length; i++)
            {
                if (indexes != null)
                {
                    ParameterInfo[] par = candidates[i].GetIndexParameters();
                    if (par.Length != indexesLength)
                        continue;

                    for (j = 0; j < indexesLength; j++)
                    {
                        Type pCls = par[j].ParameterType;

                        // If the classes  exactly match continue
                        if (pCls == indexes[j])
                            continue;
                        if (pCls == typeof(object))
                            continue;

                        if (pCls.IsPrimitive)
                        {
                            if (!(indexes[j].UnderlyingSystemType.IsRuntimeImplemented()) ||
                                !CanChangePrimitive(indexes[j].UnderlyingSystemType, pCls.UnderlyingSystemType))
                                break;
                        }
                        else
                        {
                            if (!pCls.IsAssignableFrom(indexes[j]))
                                break;
                        }
                    }
                }

                if (j == indexesLength)
                {
                    if (returnType != null)
                    {
                        if (candidates[i].PropertyType.IsPrimitive)
                        {
                            if (!(returnType.UnderlyingSystemType.IsRuntimeImplemented()) ||
                                !CanChangePrimitive(returnType.UnderlyingSystemType, candidates[i].PropertyType.UnderlyingSystemType))
                                continue;
                        }
                        else
                        {
                            if (!candidates[i].PropertyType.IsAssignableFrom(returnType))
                                continue;
                        }
                    }
                    candidates[CurIdx++] = candidates[i];
                }
            }
            if (CurIdx == 0)
                return null;
            if (CurIdx == 1)
                return candidates[0];

            // Walk all of the properties looking the most specific method to invoke
            int currentMin = 0;
            bool ambig = false;
            int[] paramOrder = new int[indexesLength];
            for (i = 0; i < indexesLength; i++)
                paramOrder[i] = i;
            for (i = 1; i < CurIdx; i++)
            {
                int newMin = FindMostSpecificType(candidates[currentMin].PropertyType, candidates[i].PropertyType, returnType);
                if (newMin == 0 && indexes != null)
                    newMin = FindMostSpecific(candidates[currentMin].GetIndexParameters(),
                                              paramOrder,
                                              null,
                                              candidates[i].GetIndexParameters(),
                                              paramOrder,
                                              null,
                                              indexes,
                                              null);
                if (newMin == 0)
                {
                    newMin = FindMostSpecificProperty(candidates[currentMin], candidates[i]);
                    if (newMin == 0)
                        ambig = true;
                }
                if (newMin == 2)
                {
                    ambig = false;
                    currentMin = i;
                }
            }

            if (ambig)
                throw new AmbiguousMatchException(SR.Arg_AmbiguousMatchException);
            return candidates[currentMin];
        }

        // ChangeType
        // The default binder doesn't support any change type functionality.
        // This is because the default is built into the low level invoke code.
        public override object ChangeType(object value, Type type, CultureInfo? cultureInfo)
        {
            throw new NotSupportedException(SR.NotSupported_ChangeType);
        }

        public sealed override void ReorderArgumentArray(ref object[] args, object state)
        {
            BinderState binderState = (BinderState)state;
            ReorderParams(binderState._argsMap, args);
            if (binderState._isParamArray)
            {
                int paramArrayPos = args.Length - 1;
                if (args.Length == binderState._originalSize)
                    args[paramArrayPos] = ((object[])args[paramArrayPos])[0];
                else
                {
                    // must be args.Length < state.originalSize
                    object[] newArgs = new object[args.Length];
                    Array.Copy(args, 0, newArgs, 0, paramArrayPos);
                    for (int i = paramArrayPos, j = 0; i < newArgs.Length; i++, j++)
                    {
                        newArgs[i] = ((object[])args[paramArrayPos])[j];
                    }
                    args = newArgs;
                }
            }
            else
            {
                if (args.Length > binderState._originalSize)
                {
                    object[] newArgs = new object[binderState._originalSize];
                    Array.Copy(args, 0, newArgs, 0, binderState._originalSize);
                    args = newArgs;
                }
            }
        }

        // Return any exact bindings that may exist. (This method is not defined on the
        //  Binder and is used by RuntimeType.)
        public static MethodBase? ExactBinding(MethodBase[] match, Type[] types, ParameterModifier[]? modifiers)
        {
            if (match == null)
                throw new ArgumentNullException(nameof(match));

            MethodBase[] aExactMatches = new MethodBase[match.Length];
            int cExactMatches = 0;

            for (int i = 0; i < match.Length; i++)
            {
                ParameterInfo[] par = match[i].GetParametersNoCopy();
                if (par.Length == 0)
                {
                    continue;
                }
                int j;
                for (j = 0; j < types.Length; j++)
                {
                    Type pCls = par[j].ParameterType;

                    // If the classes  exactly match continue
                    if (!pCls.Equals(types[j]))
                        break;
                }
                if (j < types.Length)
                    continue;

                // Add the exact match to the array of exact matches.
                aExactMatches[cExactMatches] = match[i];
                cExactMatches++;
            }

            if (cExactMatches == 0)
                return null;

            if (cExactMatches == 1)
                return aExactMatches[0];

            return FindMostDerivedNewSlotMeth(aExactMatches, cExactMatches);
        }

        // Return any exact bindings that may exist. (This method is not defined on the
        //  Binder and is used by RuntimeType.)
        public static PropertyInfo? ExactPropertyBinding(PropertyInfo[] match, Type? returnType, Type[]? types, ParameterModifier[]? modifiers)
        {
            if (match == null)
                throw new ArgumentNullException(nameof(match));

            PropertyInfo? bestMatch = null;
            int typesLength = (types != null) ? types.Length : 0;
            for (int i = 0; i < match.Length; i++)
            {
                ParameterInfo[] par = match[i].GetIndexParameters();
                int j;
                for (j = 0; j < typesLength; j++)
                {
                    Type pCls = par[j].ParameterType;

                    // If the classes  exactly match continue
                    if (pCls != types![j])
                        break;
                }
                if (j < typesLength)
                    continue;
                if (returnType != null && returnType != match[i].PropertyType)
                    continue;

                if (bestMatch != null)
                    throw new AmbiguousMatchException(SR.Arg_AmbiguousMatchException);

                bestMatch = match[i];
            }
            return bestMatch;
        }

        private static int FindMostSpecific(ParameterInfo[] p1, int[] paramOrder1, Type? paramArrayType1,
                                            ParameterInfo[] p2, int[] paramOrder2, Type? paramArrayType2,
                                            Type[] types, object?[]? args)
        {
            // A method using params is always less specific than one not using params
            if (paramArrayType1 != null && paramArrayType2 == null) return 2;
            if (paramArrayType2 != null && paramArrayType1 == null) return 1;

            // now either p1 and p2 both use params or neither does.

            bool p1Less = false;
            bool p2Less = false;

            for (int i = 0; i < types.Length; i++)
            {
                if (args != null && args[i] == Type.Missing)
                    continue;

                Type c1, c2;

                //  If a param array is present, then either
                //      the user re-ordered the parameters in which case
                //          the argument to the param array is either an array
                //              in which case the params is conceptually ignored and so paramArrayType1 == null
                //          or the argument to the param array is a single element
                //              in which case paramOrder[i] == p1.Length - 1 for that element
                //      or the user did not re-order the parameters in which case
                //          the paramOrder array could contain indexes larger than p.Length - 1 (see VSW 577286)
                //          so any index >= p.Length - 1 is being put in the param array

                if (paramArrayType1 != null && paramOrder1[i] >= p1.Length - 1)
                    c1 = paramArrayType1;
                else
                    c1 = p1[paramOrder1[i]].ParameterType;

                if (paramArrayType2 != null && paramOrder2[i] >= p2.Length - 1)
                    c2 = paramArrayType2;
                else
                    c2 = p2[paramOrder2[i]].ParameterType;

                if (c1 == c2) continue;

                switch (FindMostSpecificType(c1, c2, types[i]))
                {
                    case 0: return 0;
                    case 1: p1Less = true; break;
                    case 2: p2Less = true; break;
                }
            }

            // Two way p1Less and p2Less can be equal.  All the arguments are the
            //  same they both equal false, otherwise there were things that both
            //  were the most specific type on....
            if (p1Less == p2Less)
            {
                // if we cannot tell which is a better match based on parameter types (p1Less == p2Less),
                // let's see which one has the most matches without using the params array (the longer one wins).
                if (!p1Less && args != null)
                {
                    if (p1.Length > p2.Length)
                    {
                        return 1;
                    }
                    else if (p2.Length > p1.Length)
                    {
                        return 2;
                    }
                }

                return 0;
            }
            else
            {
                return (p1Less == true) ? 1 : 2;
            }
        }

        private static int FindMostSpecificType(Type c1, Type c2, Type? t)
        {
            // If the two types are exact move on...
            if (c1 == c2)
                return 0;

            if (t is SignatureType signatureType)
            {
                if (signatureType.MatchesExactly(c1))
                    return 1;

                if (signatureType.MatchesExactly(c2))
                    return 2;
            }
            else
            {
                if (c1 == t)
                    return 1;

                if (c2 == t)
                    return 2;
            }

            bool c1FromC2;
            bool c2FromC1;

            if (c1.IsByRef || c2.IsByRef)
            {
                if (c1.IsByRef && c2.IsByRef)
                {
                    c1 = c1.GetElementType()!;
                    c2 = c2.GetElementType()!;
                }
                else if (c1.IsByRef)
                {
                    if (c1.GetElementType() == c2)
                        return 2;

                    c1 = c1.GetElementType()!;
                }
                else // if (c2.IsByRef)
                {
                    if (c2.GetElementType() == c1)
                        return 1;

                    c2 = c2.GetElementType()!;
                }
            }


            if (c1.IsPrimitive && c2.IsPrimitive)
            {
                c1FromC2 = CanChangePrimitive(c2, c1);
                c2FromC1 = CanChangePrimitive(c1, c2);
            }
            else
            {
                c1FromC2 = c1.IsAssignableFrom(c2);
                c2FromC1 = c2.IsAssignableFrom(c1);
            }

            if (c1FromC2 == c2FromC1)
                return 0;

            if (c1FromC2)
            {
                return 2;
            }
            else
            {
                return 1;
            }
        }

        private static int FindMostSpecificMethod(MethodBase m1, int[] paramOrder1, Type? paramArrayType1,
                                                  MethodBase m2, int[] paramOrder2, Type? paramArrayType2,
                                                  Type[] types, object?[]? args)
        {
            // Find the most specific method based on the parameters.
            int res = FindMostSpecific(m1.GetParametersNoCopy(), paramOrder1, paramArrayType1,
                                       m2.GetParametersNoCopy(), paramOrder2, paramArrayType2, types, args);

            // If the match was not ambigous then return the result.
            if (res != 0)
                return res;

            // Check to see if the methods have the exact same name and signature.
            if (CompareMethodSig(m1, m2))
            {
                // Determine the depth of the declaring types for both methods.
                int hierarchyDepth1 = GetHierarchyDepth(m1.DeclaringType!);
                int hierarchyDepth2 = GetHierarchyDepth(m2.DeclaringType!);

                // The most derived method is the most specific one.
                if (hierarchyDepth1 == hierarchyDepth2)
                {
                    return 0;
                }
                else if (hierarchyDepth1 < hierarchyDepth2)
                {
                    return 2;
                }
                else
                {
                    return 1;
                }
            }

            // The match is ambigous.
            return 0;
        }

        private static int FindMostSpecificField(FieldInfo cur1, FieldInfo cur2)
        {
            // Check to see if the fields have the same name.
            if (cur1.Name == cur2.Name)
            {
                int hierarchyDepth1 = GetHierarchyDepth(cur1.DeclaringType!);
                int hierarchyDepth2 = GetHierarchyDepth(cur2.DeclaringType!);

                if (hierarchyDepth1 == hierarchyDepth2)
                {
                    Debug.Assert(cur1.IsStatic != cur2.IsStatic, "hierarchyDepth1 == hierarchyDepth2");
                    return 0;
                }
                else if (hierarchyDepth1 < hierarchyDepth2)
                    return 2;
                else
                    return 1;
            }

            // The match is ambigous.
            return 0;
        }

        private static int FindMostSpecificProperty(PropertyInfo cur1, PropertyInfo cur2)
        {
            // Check to see if the fields have the same name.
            if (cur1.Name == cur2.Name)
            {
                int hierarchyDepth1 = GetHierarchyDepth(cur1.DeclaringType!);
                int hierarchyDepth2 = GetHierarchyDepth(cur2.DeclaringType!);

                if (hierarchyDepth1 == hierarchyDepth2)
                {
                    return 0;
                }
                else if (hierarchyDepth1 < hierarchyDepth2)
                    return 2;
                else
                    return 1;
            }

            // The match is ambigous.
            return 0;
        }

        public static bool CompareMethodSig(MethodBase m1, MethodBase m2)
        {
            ParameterInfo[] params1 = m1.GetParametersNoCopy();
            ParameterInfo[] params2 = m2.GetParametersNoCopy();

            if (params1.Length != params2.Length)
                return false;

            int numParams = params1.Length;
            for (int i = 0; i < numParams; i++)
            {
                if (params1[i].ParameterType != params2[i].ParameterType)
                    return false;
            }

            return true;
        }

        private static int GetHierarchyDepth(Type t)
        {
            int depth = 0;

            Type? currentType = t;
            do
            {
                depth++;
                currentType = currentType.BaseType;
            } while (currentType != null);

            return depth;
        }

        internal static MethodBase? FindMostDerivedNewSlotMeth(MethodBase[] match, int cMatches)
        {
            int deepestHierarchy = 0;
            MethodBase? methWithDeepestHierarchy = null;

            for (int i = 0; i < cMatches; i++)
            {
                // Calculate the depth of the hierarchy of the declaring type of the
                // current method.
                int currentHierarchyDepth = GetHierarchyDepth(match[i].DeclaringType!);

                // The two methods have the same name, signature, and hierarchy depth.
                // This can only happen if at least one is vararg or generic.
                if (currentHierarchyDepth == deepestHierarchy)
                {
                    throw new AmbiguousMatchException(SR.Arg_AmbiguousMatchException);
                }

                // Check to see if this method is on the most derived class.
                if (currentHierarchyDepth > deepestHierarchy)
                {
                    deepestHierarchy = currentHierarchyDepth;
                    methWithDeepestHierarchy = match[i];
                }
            }

            return methWithDeepestHierarchy;
        }

        // This method will sort the vars array into the mapping order stored
        //  in the paramOrder array.
        private static void ReorderParams(int[] paramOrder, object?[] vars)
        {
            object?[] varsCopy = new object[vars.Length];
            for (int i = 0; i < vars.Length; i++)
                varsCopy[i] = vars[i];

            for (int i = 0; i < vars.Length; i++)
                vars[i] = varsCopy[paramOrder[i]];
        }

        // This method will create the mapping between the Parameters and the underlying
        //  data based upon the names array.  The names array is stored in the same order
        //  as the values and maps to the parameters of the method.  We store the mapping
        //  from the parameters to the names in the paramOrder array.  All parameters that
        //  don't have matching names are then stored in the array in order.
        private static bool CreateParamOrder(int[] paramOrder, ParameterInfo[] pars, string[] names)
        {
            bool[] used = new bool[pars.Length];

            // Mark which parameters have not been found in the names list
            for (int i = 0; i < pars.Length; i++)
                paramOrder[i] = -1;
            // Find the parameters with names. 
            for (int i = 0; i < names.Length; i++)
            {
                int j;
                for (j = 0; j < pars.Length; j++)
                {
                    if (names[i].Equals(pars[j].Name))
                    {
                        paramOrder[j] = i;
                        used[i] = true;
                        break;
                    }
                }
                // This is an error condition.  The name was not found.  This
                //  method must not match what we sent.
                if (j == pars.Length)
                    return false;
            }

            // Now we fill in the holes with the parameters that are unused.
            int pos = 0;
            for (int i = 0; i < pars.Length; i++)
            {
                if (paramOrder[i] == -1)
                {
                    for (; pos < pars.Length; pos++)
                    {
                        if (!used[pos])
                        {
                            paramOrder[i] = pos;
                            pos++;
                            break;
                        }
                    }
                }
            }
            return true;
        }

        // CanChangePrimitive
        // This will determine if the source can be converted to the target type
        internal static bool CanChangePrimitive(Type source, Type target)
        {
            if ((source == typeof(IntPtr) && target == typeof(IntPtr)) ||
                (source == typeof(UIntPtr) && target == typeof(UIntPtr)))
                return true;

            Primitives widerCodes = s_primitiveConversions[(int)(Type.GetTypeCode(source))];
            Primitives targetCode = (Primitives)(1 << (int)(Type.GetTypeCode(target)));

            return (widerCodes & targetCode) != 0;
        }

        private static readonly Primitives[] s_primitiveConversions = {
            /* Empty    */  0, // not primitive
            /* Object   */  0, // not primitive
            /* DBNull   */  0, // not primitive
            /* Boolean  */  Primitives.Boolean,
            /* Char     */  Primitives.Char    | Primitives.UInt16 | Primitives.UInt32 | Primitives.Int32  | Primitives.UInt64 | Primitives.Int64  | Primitives.Single |  Primitives.Double,
            /* SByte    */  Primitives.SByte   | Primitives.Int16  | Primitives.Int32  | Primitives.Int64  | Primitives.Single | Primitives.Double,
            /* Byte     */  Primitives.Byte    | Primitives.Char   | Primitives.UInt16 | Primitives.Int16  | Primitives.UInt32 | Primitives.Int32  | Primitives.UInt64 |  Primitives.Int64 |  Primitives.Single |  Primitives.Double,
            /* Int16    */  Primitives.Int16   | Primitives.Int32  | Primitives.Int64  | Primitives.Single | Primitives.Double,
            /* UInt16   */  Primitives.UInt16  | Primitives.UInt32 | Primitives.Int32  | Primitives.UInt64 | Primitives.Int64  | Primitives.Single | Primitives.Double,
            /* Int32    */  Primitives.Int32   | Primitives.Int64  | Primitives.Single | Primitives.Double,
            /* UInt32   */  Primitives.UInt32  | Primitives.UInt64 | Primitives.Int64  | Primitives.Single | Primitives.Double,
            /* Int64    */  Primitives.Int64   | Primitives.Single | Primitives.Double,
            /* UInt64   */  Primitives.UInt64  | Primitives.Single | Primitives.Double,
            /* Single   */  Primitives.Single  | Primitives.Double,
            /* Double   */  Primitives.Double,
            /* Decimal  */  Primitives.Decimal,
            /* DateTime */  Primitives.DateTime,
            /* [Unused] */  0,
            /* String   */  Primitives.String,
        };

        [Flags]
        private enum Primitives
        {
            Boolean = 1 << TypeCode.Boolean,
            Char = 1 << TypeCode.Char,
            SByte = 1 << TypeCode.SByte,
            Byte = 1 << TypeCode.Byte,
            Int16 = 1 << TypeCode.Int16,
            UInt16 = 1 << TypeCode.UInt16,
            Int32 = 1 << TypeCode.Int32,
            UInt32 = 1 << TypeCode.UInt32,
            Int64 = 1 << TypeCode.Int64,
            UInt64 = 1 << TypeCode.UInt64,
            Single = 1 << TypeCode.Single,
            Double = 1 << TypeCode.Double,
            Decimal = 1 << TypeCode.Decimal,
            DateTime = 1 << TypeCode.DateTime,
            String = 1 << TypeCode.String,
        }

        internal class BinderState
        {
            internal readonly int[] _argsMap;
            internal readonly int _originalSize;
            internal readonly bool _isParamArray;

            internal BinderState(int[] argsMap, int originalSize, bool isParamArray)
            {
                _argsMap = argsMap;
                _originalSize = originalSize;
                _isParamArray = isParamArray;
            }
        }
    }
}<|MERGE_RESOLUTION|>--- conflicted
+++ resolved
@@ -218,11 +218,7 @@
                     // now do a "classic" type check
                     if (pCls.IsPrimitive)
                     {
-<<<<<<< HEAD
-                        if (argTypes[paramOrder[i][j]] == null || !CanChangePrimitiveObjectToType(args[paramOrder[i][j]]!, pCls)) //TODO-NULLABLE https://github.com/dotnet/csharplang/issues/2388
-=======
-                        if (argTypes[paramOrder[i][j]] == null || !CanChangePrimitive(args[paramOrder[i][j]].GetType(), pCls))
->>>>>>> 89ffa70d
+                        if (argTypes[paramOrder[i][j]] == null || !CanChangePrimitive(args[paramOrder[i][j]]?.GetType(), pCls))
                         {
                             break;
                         }
@@ -252,11 +248,7 @@
                     {
                         if (paramArrayType.IsPrimitive)
                         {
-<<<<<<< HEAD
-                            if (argTypes[j] == null || !CanChangePrimitiveObjectToType(args[j]!, paramArrayType)) //TODO-NULLABLE https://github.com/dotnet/csharplang/issues/2388
-=======
                             if (argTypes[j] == null || !CanChangePrimitive(args[j]?.GetType(), paramArrayType))
->>>>>>> 89ffa70d
                                 break;
                         }
                         else
@@ -1215,7 +1207,7 @@
 
         // CanChangePrimitive
         // This will determine if the source can be converted to the target type
-        internal static bool CanChangePrimitive(Type source, Type target)
+        internal static bool CanChangePrimitive(Type? source, Type? target)
         {
             if ((source == typeof(IntPtr) && target == typeof(IntPtr)) ||
                 (source == typeof(UIntPtr) && target == typeof(UIntPtr)))
